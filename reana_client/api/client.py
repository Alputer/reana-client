# -*- coding: utf-8 -*-
#
# This file is part of REANA.
# Copyright (C) 2017, 2018, 2019, 2020, 2021, 2022, 2023 CERN.
#
# REANA is free software; you can redistribute it and/or modify it
# under the terms of the MIT License; see LICENSE file for more details.
"""REANA REST API client."""

import json
import logging
import os
import traceback
from functools import partial
from urllib.parse import urljoin

import requests
from bravado.exception import HTTPError
from reana_client.api.utils import get_content_disposition_filename
from reana_client.config import ERROR_MESSAGES
from reana_client.errors import FileDeletionError, FileUploadError
from reana_client.utils import is_regular_path, is_uuid_v4
from reana_commons.api_client import get_current_api_client
from reana_commons.config import REANA_WORKFLOW_ENGINES
from reana_commons.errors import REANASecretAlreadyExists, REANASecretDoesNotExist
from reana_commons.specification import (
    load_input_parameters,
    load_workflow_spec_from_reana_yaml,
)
from reana_commons.validation.utils import validate_reana_yaml, validate_workflow_name
from werkzeug.local import LocalProxy

<<<<<<< HEAD
=======
from reana_client.api.utils import get_content_disposition_filename
from reana_client.config import ERROR_MESSAGES
from reana_client.errors import FileDeletionError, FileUploadError
from reana_client.utils import is_uuid_v4, is_regular_path

>>>>>>> 6766412d
current_rs_api_client = LocalProxy(
    partial(get_current_api_client, component="reana-server")
)


def ping(access_token):
    """Check if the REANA server is reachable and the user is correctly authenticated.

    :param access_token: access token of the current user.

    :return: a dictionary with the ``status`` key (``"Connected"`` if the server is reachable, the error message if
             there is a problem), the ``error`` key (``True`` if there is an error, ``False`` otherwise),
             and info about the current user in ``full_name`` and ``email``.
    """
    try:
        response, http_response = current_rs_api_client.api.get_you(
            access_token=access_token
        ).result()
        if http_response.status_code == 200:
            response["status"] = "Connected"
            response["error"] = False
            return response
        else:
            raise Exception(
                "Expected status code 200 but replied with "
                "{status_code}".format(status_code=http_response.status_code)
            )

    except HTTPError as e:
        logging.debug(
            "REANA server health check failed: "
            "\nStatus: {}\nReason: {}".format(e.response.status_code, e.response.reason)
        )
        if e.response.status_code == 404:
            return {"status": "ERROR: INVALID SERVER", "error": True}
        if e.response.status_code == 403:
            return {"status": "ERROR: INVALID ACCESS TOKEN", "error": True}
        raise Exception(e.response)
    except Exception:
        return {"status": "ERROR: INVALID SERVER", "error": True}


def get_user_quota(access_token):
    """Retrieve user quota usage and limits.

    :param access_token: access token of the current user.

    :return: a dictionary with the information about the usage and limits of the user's quota.
             The keys are ``cpu`` and ``disk``, and refer to the respective usage and limits.
    """
    try:
        response, http_response = current_rs_api_client.api.get_you(
            access_token=access_token
        ).result()
        if http_response.status_code == 200:
            return response["quota"]
        raise Exception(
            "Expected status code 200 but replied with "
            "{status_code}".format(status_code=http_response.status_code)
        )

    except HTTPError as e:
        logging.debug(
            "User quotas could not be retrieved: "
            "\nStatus: {}\nReason: {}\n"
            "Message: {}".format(
                e.response.status_code, e.response.reason, e.response.json()["message"]
            )
        )
        raise Exception(e.response.json()["message"])
    except Exception as e:
        raise e


def get_workflows(
    access_token,
    type,
    verbose=False,
    page=None,
    size=None,
    status=None,
    search=None,
    include_progress=None,
    include_workspace_size=None,
    workflow=None,
    shared=None,
    shared_by=None,
    shared_with=None,
):
    """List all existing workflows.

    :param access_token: access token of the current user.
    :param type: type of workflow to be listed: ``"interactive"`` if you want to
                 list only the workflows that have an interactive session attached, with the
                 info about the session, or ``"batch"`` (default) otherwise.
    :param verbose: show detailed information about workflows.
    :param page: page number of the paginated list of workflows.
    :param size: number of workflows per page.
    :param status: filter workflows by status.
    :param search: search workflows by name.
    :param include_progress: include progress information in the response.
    :param include_workspace_size: include workspace size information in the response.
    :param workflow: name or id of the workflow.
    :param shared: list all shared (owned and unowned) workflows.
    :param shared_by: list workflows shared by the specified user(s).
    :param shared_with: list workflows shared with the specified user(s).

    :return: a list of dictionaries with the information about the workflows.
             The information includes the workflow ``name``, ``id``, ``status``, ``size``,
             ``user`` (given as the user's ID), and info about the interactive session if
             present.
    """
    try:
        response, http_response = current_rs_api_client.api.get_workflows(
            access_token=access_token,
            verbose=verbose,
            type=type,
            page=page,
            size=size,
            status=status,
            search=search,
            include_progress=include_progress,
            include_workspace_size=include_workspace_size,
            workflow_id_or_name=workflow,
            shared=shared,
            shared_by=shared_by,
            shared_with=shared_with,
        ).result()
        if http_response.status_code == 200:
            return response.get("items")
        raise Exception(
            "Expected status code 200 but replied with "
            "{status_code}".format(status_code=http_response.status_code)
        )

    except HTTPError as e:
        logging.debug(
            "The list of workflows could not be retrieved: "
            "\nStatus: {}\nReason: {}\n"
            "Message: {}".format(
                e.response.status_code, e.response.reason, e.response.json()["message"]
            )
        )
        raise Exception(e.response.json()["message"])
    except Exception as e:
        raise e


def get_workflow_status(workflow, access_token):
    """Get status of previously created workflow.

    :param workflow: name or id of the workflow.
    :param access_token: access token of the current user.

    :return: a dictionary with the information about the workflow status.
             The dictionary has the following keys: ``id``, ``logs``, ``name``,
             ``progress``, ``status``, ``user``.
    """
    try:
        response, http_response = current_rs_api_client.api.get_workflow_status(
            workflow_id_or_name=workflow, access_token=access_token
        ).result()
        if http_response.status_code == 200:
            return response
        else:
            raise Exception(
                "Expected status code 200 but replied with "
                "{status_code}".format(status_code=http_response.status_code)
            )

    except HTTPError as e:
        logging.debug(
            "Analysis status could not be retrieved: "
            "\nStatus: {}\nReason: {}\n"
            "Message: {}".format(
                e.response.status_code, e.response.reason, e.response.json()["message"]
            )
        )
        raise Exception(e.response.json()["message"])
    except Exception as e:
        raise e


def create_workflow(reana_specification, name, access_token):
    """Create a workflow.

    :param reana_specification: a dictionary representing the REANA specification of the workflow.
    :param name: name of the workflow.
    :param access_token: access token of the current user.

    :return: if the workflow was created successfully, a dictionary with the information about
             the ``workflow_id`` and ``workflow_name``, along with a ``message`` of success.
    """
    try:
        (response, http_response) = current_rs_api_client.api.create_workflow(
            reana_specification=json.loads(
                json.dumps(reana_specification, sort_keys=True)
            ),
            workflow_name=name,
            access_token=access_token,
        ).result()
        if http_response.status_code == 201:
            return response
        else:
            raise Exception(
                "Expected status code 201 but replied with "
                "{status_code}".format(status_code=http_response.status_code)
            )

    except HTTPError as e:
        logging.debug(
            "Workflow creation failed: "
            "\nStatus: {}\nReason: {}\n"
            "Message: {}".format(
                e.response.status_code, e.response.reason, e.response.json()["message"]
            )
        )
        raise Exception(e.response.json()["message"])
    except Exception as e:
        raise e


def create_workflow_from_json(
    name,
    access_token,
    workflow_json=None,
    workflow_file=None,
    parameters=None,
    workflow_engine="yadage",
    outputs=None,
    workspace_path=None,
):
    """Create a workflow from JSON specification.

    :param name: name or UUID of the workflow to be started.
    :param access_token: access token of the current user.
    :param workflow_json: workflow specification in JSON format.
    :param workflow_file: workflow specification file path.
                          Ignores ``workflow_json`` if provided.
    :param parameters: workflow input parameters dictionary.
    :param workflow_engine: one of the workflow engines (yadage, serial, cwl)
    :param outputs: dictionary with expected workflow outputs.
    :param workspace_path: path to the workspace where the workflow is located.

    :return: if the workflow was created successfully, a dictionary with the information about
             the ``workflow_id`` and ``workflow_name``, along with a ``message`` of success.

    :Example:

      .. code:: python

        create_workflow_from_json(
            workflow_json=workflow_json,
            name='workflow_name.1',
            access_token='access_token',
            parameters={'files': ['file.txt'],
                'parameters': {'key': 'value'}},
            workflow_engine='serial')
    """
    validate_workflow_name(name)
    if is_uuid_v4(name):
        raise ValueError("Workflow name cannot be a valid UUIDv4")
    if not access_token:
        raise Exception(ERROR_MESSAGES["missing_access_token"])
    if os.environ.get("REANA_SERVER_URL") is None:
        raise Exception("Environment variable REANA_SERVER_URL is not set")
    workflow_engine = workflow_engine.lower()
    if workflow_engine not in REANA_WORKFLOW_ENGINES:
        raise Exception(
            "Workflow engine - {} not found. You must use one of "
            "these engines - {}".format(workflow_engine, REANA_WORKFLOW_ENGINES)
        )
    try:
        reana_yaml = dict(workflow={})
        reana_yaml["workflow"]["type"] = workflow_engine
        if parameters:
            reana_yaml["inputs"] = parameters
        if outputs:
            reana_yaml["outputs"] = outputs
        if workflow_file:
            reana_yaml["workflow"]["file"] = workflow_file
            reana_yaml["workflow"]["specification"] = (
                load_workflow_spec_from_reana_yaml(reana_yaml, workspace_path)
            )
        else:
            reana_yaml["workflow"]["specification"] = workflow_json
        # The function below loads the input parameters into the reana_yaml dictionary
        # taking them from the parameters yaml files (used by CWL and Snakemake workflows),
        # and replacing the `input.parameters.input` field with the actual parameters values.
        # For this reason, we have to load the workflow specification first, as otherwise
        # the specification validation would fail.
        input_params = load_input_parameters(reana_yaml, workspace_path)
        if input_params is not None:
            reana_yaml["inputs"]["parameters"] = input_params
        validate_reana_yaml(reana_yaml)
        (response, http_response) = current_rs_api_client.api.create_workflow(
            reana_specification=json.loads(json.dumps(reana_yaml, sort_keys=True)),
            workflow_name=name,
            access_token=access_token,
        ).result()
        if http_response.status_code == 201:
            return response
        else:
            raise Exception(
                "Expected status code 201 but replied with "
                "{status_code}".format(status_code=http_response.status_code)
            )

    except HTTPError as e:
        logging.debug(
            "Workflow creation failed: "
            "\nStatus: {}\nReason: {}\n"
            "Message: {}".format(
                e.response.status_code, e.response.reason, e.response.json()["message"]
            )
        )
        raise Exception(e.response.json()["message"])
    except Exception as e:
        raise e


def start_workflow(workflow, access_token, parameters):
    """Start a workflow.

    :param workflow: name or id of previously created workflow.
    :param access_token: access token of the current user.
    :param parameters: dict of workflow parameters to override the original
        ones (after workflow creation).

    :return: if the workflow was started successfully, a dictionary with the information about
             the ``workflow_id``, ``workflow_name``, ``run_number``, ``status``, and ``user``,
             along with a ``message`` of success.
    """
    try:
        (response, http_response) = current_rs_api_client.api.start_workflow(
            workflow_id_or_name=workflow,
            access_token=access_token,
            parameters=parameters,
        ).result()
        if http_response.status_code == 200:
            return response
        else:
            raise Exception(
                "Expected status code 200 but replied with "
                "{status_code}".format(status_code=http_response.status_code)
            )

    except HTTPError as e:
        logging.debug(
            "Workflow run could not be started: "
            "\nStatus: {}\nReason: {}\n"
            "Message: {}".format(
                e.response.status_code, e.response.reason, e.response.json()["message"]
            )
        )
        raise Exception(e.response.json()["message"])
    except Exception as e:
        raise e


def upload_file(workflow, file_, file_name, access_token):
    """Upload file to workflow workspace.

    :param workflow: name or id of the workflow.
    :param file_: content of a file that will be uploaded.
    :param file_name: name of a file that will be uploaded.
    :param access_token: access token of the current user.

    :return: if the file was uploaded successfully, a dictionary
             with a ``message`` of success.
    """
    from reana_client.utils import get_api_url

    try:
        endpoint = current_rs_api_client.api.upload_file.operation.path_name.format(
            workflow_id_or_name=workflow
        )
        http_response = requests.post(
            urljoin(get_api_url(), endpoint),
            data=file_,
            params={"file_name": file_name, "access_token": access_token},
            headers={"Content-Type": "application/octet-stream"},
            verify=False,
        )
        if http_response.ok:
            return http_response.json()
        raise Exception(http_response.json().get("message"))
    except requests.exceptions.ConnectionError:
        logging.debug("File could not be uploaded.", exc_info=True)
        raise Exception("Could not connect to the server {}".format(get_api_url()))
    except requests.exceptions.HTTPError as e:
        logging.debug("The server responded with an HTTP error code.", exc_info=True)
        raise Exception("Unexpected response from the server: \n{}".format(e.response))
    except requests.exceptions.Timeout:
        logging.debug("Timeout while trying to establish connection.", exc_info=True)
        raise Exception("The request to the server has timed out.")
    except requests.exceptions.RequestException:
        logging.debug(
            "Something went wrong while connecting to the server.", exc_info=True
        )
        raise Exception("The request to the server has failed for an unknown reason.")
    except Exception as e:
        raise e


def get_workflow_logs(workflow, access_token, steps=None, page=None, size=None):
    """Get logs from a workflow engine.

    :param workflow: name or id of the workflow.
    :param access_token: access token of the current user.
    :param steps: list of step names to get logs for.
    :param page: page number of returned log list.
    :param size: page size of returned log list.

    :return: a dictionary with a ``logs`` key containing a JSON string that
             contains the requested logs.
    """
    try:
        (response, http_response) = current_rs_api_client.api.get_workflow_logs(
            workflow_id_or_name=workflow,
            steps=steps,
            access_token=access_token,
            page=page,
            size=size,
        ).result()

        if http_response.status_code == 200:
            return response
        else:
            raise Exception(
                "Expected status code 200 but replied with "
                "{status_code}".format(status_code=http_response.status_code)
            )

    except HTTPError as e:
        logging.debug(
            "Workflow logs could not be retrieved: "
            "\nStatus: {}\nReason: {}\n"
            "Message: {}".format(
                e.response.status_code, e.response.reason, e.response.json()["message"]
            )
        )
        raise Exception(e.response.json()["message"])
    except Exception as e:
        raise e


def download_file(workflow, file_name, access_token):
    """Download the requested file if it exists.

    :param workflow: name or id of the workflow.
    :param file_name: file name or path to the file requested.
    :param access_token: access token of the current user.

    :return: a tuple containing file binary content, filename and whether
        the returned file is a zip archive containing multiple files.
    """
    try:
        from reana_client.utils import get_api_url

        logging.getLogger("urllib3").setLevel(logging.CRITICAL)
        endpoint = current_rs_api_client.api.download_file.operation.path_name.format(
            workflow_id_or_name=workflow, file_name=file_name
        )
        http_response = requests.get(
            urljoin(get_api_url(), endpoint),
            params={"file_name": file_name, "access_token": access_token},
            verify=False,
        )
        if "Content-Disposition" in http_response.headers:
            file_name = get_content_disposition_filename(
                http_response.headers.get("Content-Disposition")
            )

        # A zip archive is downloaded if multiple files are requested
        multiple_files_zipped = (
            http_response.headers.get("Content-Type") == "application/zip"
        )

        if http_response.status_code == 200:
            return http_response.content, file_name, multiple_files_zipped
        else:
            raise Exception(
                "Error {status_code} {reason} {message}".format(
                    status_code=http_response.status_code,
                    reason=http_response.reason,
                    message=http_response.json().get("message"),
                )
            )

    except HTTPError as e:
        logging.debug(
            "Output file could not be downloaded: "
            "\nStatus: {}\nReason: {}\n"
            "Message: {}".format(
                e.response.status_code, e.response.reason, e.response.json()["message"]
            )
        )
        raise Exception(e.response.json()["message"])
    except Exception as e:
        raise e


def delete_file(workflow, file_name, access_token):
    """Delete the requested file if it exists.

    :param workflow: name or id of the workflow.
    :param file_name: file name or path to the file requested.
    :param access_token: access token of the current user.

    :return: a dictionary with two keys: ``deleted`` and ``failed``.
             Each of this keys contains another dictionary with the
             name of the file as key and info about the size as value.
    """
    try:
        (response, http_response) = current_rs_api_client.api.delete_file(
            workflow_id_or_name=workflow,
            file_name=file_name,
            access_token=access_token,
        ).result()
        if http_response.status_code == 200 and (
            response["deleted"] or response["failed"]
        ):
            return response
        elif not (response["deleted"] or response["failed"]):
            raise FileDeletionError(
                "{} did not match any existing " "file.".format(file_name)
            )
        else:
            raise Exception(
                "Expected status code 200 but replied with "
                "{status_code}".format(status_code=http_response.status_code)
            )

    except HTTPError as e:
        logging.debug(
            "File could not be downloaded: "
            "\nStatus: {}\nReason: {}\n"
            "Message: {}".format(
                e.response.status_code, e.response.reason, e.response.json()["message"]
            )
        )
        raise Exception(e.response.json()["message"])
    except Exception as e:
        raise e


def list_files(
    workflow, access_token, file_name=None, page=None, size=None, search=None
):
    """Return the list of files for a given workflow workspace.

    :param workflow: name or id of the workflow.
    :param access_token: access token of the current user.
    :param file_name: file name(s) (glob) to list.
    :param page: page number of returned file list.
    :param size: page size of returned file list.
    :param search: filter search results by parameters.
    :returns: a list of dictionaries that have the ``name``, ``size`` and
                ``last-modified`` keys.
    """
    try:
        (response, http_response) = current_rs_api_client.api.get_files(
            workflow_id_or_name=workflow,
            access_token=access_token,
            file_name=file_name,
            page=page,
            size=size,
            search=search,
        ).result()

        if http_response.status_code == 200:
            return response.get("items")
        raise Exception(
            "Expected status code 200 but replied with "
            "{status_code}".format(status_code=http_response.status_code)
        )

    except HTTPError as e:
        logging.debug(
            "File list could not be retrieved: "
            "\nStatus: {}\nReason: {}\n"
            "Message: {}".format(
                e.response.status_code, e.response.reason, e.response.json()["message"]
            )
        )
        raise Exception(e.response.json()["message"])
    except Exception as e:
        raise e


def upload_to_server(workflow, paths, access_token):
    """Upload file or directory to REANA server.

    Shared e.g. by `code upload` and `inputs upload`.

    :param workflow: name or id of workflow whose workspace should be
        used to store the files.
    :param paths: absolute filepath(s) of files to be uploaded.
    :param access_token: access token of the current user.

    :return: the list of path of files that were uploaded.
    """
    if not workflow:
        raise ValueError("Workflow name or id must be provided")
    if not paths:
        logging.info(
            "No path(s) to file(s) that should be uploaded to workspace was provided."
        )
        return []

    logging.info('Workflow "{}" selected'.format(workflow))

    # Check if multiple paths were given and iterate over them
    if type(paths) is list or type(paths) is tuple:
        for path in paths:
            upload_to_server(workflow, path, access_token)
    # `paths` points to a single file or directory
    else:
        path = paths
        if ".." in paths.split("/"):
            raise FileUploadError('Path cannot contain ".."')

        if not is_regular_path(path):
            logging.info(f"Ignoring symlink {path}")
            return []

        # Check if input is a directory and upload everything
        # including subdirectories.
        if os.path.isdir(path):
            logging.debug("'{}' is a directory.".format(path))
            logging.info("Uploading contents of folder '{}' ...".format(path))
            for root, dirs, files in os.walk(path, topdown=False):
                uploaded_files = []
                for next_path in files + dirs:
                    next_uploaded_files = upload_to_server(
                        workflow, os.path.join(root, next_path), access_token
                    )
                    if next_uploaded_files:
                        uploaded_files.extend(next_uploaded_files)
            return uploaded_files

        # Check if input is an absolute path and upload file.
        else:
            with open(path, "rb") as f:
                fname = os.path.basename(f.name)
                # Calculate the path that will store the file
                # in the workflow controller, by subtracting
                # the workflow root path from the file path
                save_path = path.replace(os.getcwd(), "")
                # Remove prepending dirs named "." or as the upload type
                while len(save_path.split("/")) > 1 and save_path.split("/")[0] == ".":
                    save_path = "/".join(save_path.strip("/").split("/")[1:])
                logging.debug(
                    "'{}' is an absolute filepath.".format(os.path.basename(fname))
                )
                logging.info("Uploading '{}' ...".format(fname))
                try:
                    upload_file(workflow, f, save_path, access_token)
                    logging.info("File '{}' was successfully uploaded.".format(fname))
                    return [save_path]
                except Exception as e:
                    logging.debug(traceback.format_exc())
                    logging.debug(str(e))
                    logging.info(
                        "Something went wrong while uploading {}".format(fname)
                    )
                    raise e


def get_workflow_parameters(workflow, access_token):
    """Get parameters of previously created workflow.

    :param workflow: name or id of the workflow.
    :param access_token: access token of the current user.

    :returns: a dictionary that cointains info about the workflow (``name``, ``type``), and
              a dictionary of workflow parameters under the ``parameters`` key.
    """
    try:
        response, http_response = current_rs_api_client.api.get_workflow_parameters(
            workflow_id_or_name=workflow, access_token=access_token
        ).result()
        if http_response.status_code == 200:
            return response
        else:
            raise Exception(
                "Expected status code 200 but replied with "
                "{status_code}".format(status_code=http_response.status_code)
            )

    except HTTPError as e:
        logging.debug(
            "Workflow parameters could not be retrieved: "
            "\nStatus: {}\nReason: {}\n"
            "Message: {}".format(
                e.response.status_code, e.response.reason, e.response.json()["message"]
            )
        )
        raise Exception(e.response.json()["message"])
    except Exception as e:
        raise e


def get_workflow_specification(workflow, access_token):
    """Get specification of previously created workflow.

    :param workflow: name or id of the workflow.
    :param access_token: access token of the current user.

    :returns: a dictionary that cointains two top-level keys: ``parameters``, and
              ``specification`` (which contains a dictionary created from the workflow specification).
    """
    try:
        response, http_response = current_rs_api_client.api.get_workflow_specification(
            workflow_id_or_name=workflow, access_token=access_token
        ).result()
        if http_response.status_code == 200:
            return response
        else:
            raise Exception(
                "Expected status code 200 but replied with "
                "{status_code}".format(status_code=http_response.status_code)
            )

    except HTTPError as e:
        logging.debug(
            "Workflow specification could not be retrieved: "
            "\nStatus: {}\nReason: {}\n"
            "Message: {}".format(
                e.response.status_code, e.response.reason, e.response.json()["message"]
            )
        )
        raise Exception(e.response.json()["message"])
    except Exception as e:
        raise e


def delete_workflow(workflow, all_runs: bool, workspace: bool, access_token: str):
    """Delete a workflow.

    Please note that the workspace will always be deleted, even if ``workspace`` is set to ``False``.

    :param workflow: name or id of the workflow.
    :param all_runs: whether to delete all the runs of the workflow.
    :param workspace: whether to delete the workspace of the workflow.
    :param access_token: access token of the current user.

    :return: a dictionary that cointains info about the deleted workflow (``workflow_id``, ``workflow_name``,
             ``status``, ``user``), and a ``message`` key.
    """
    if not workspace:
        logging.warning(
            "Parameter workspace=False was specified in delete_workflow() but workspace will still be deleted."
        )
    workspace = True

    try:
        parameters = {
            "all_runs": all_runs,
            "workspace": workspace,
        }
        (response, http_response) = current_rs_api_client.api.set_workflow_status(
            workflow_id_or_name=workflow,
            status="deleted",
            access_token=access_token,
            parameters=parameters,
        ).result()
        if http_response.status_code == 200:
            return response
        else:
            raise Exception(
                "Expected status code 200 but replied with "
                "{status_code}".format(status_code=http_response.status_code)
            )

    except HTTPError as e:
        logging.debug(
            "Workflow run could not be deleted: "
            "\nStatus: {}\nReason: {}\n"
            "Message: {}".format(
                e.response.status_code, e.response.reason, e.response.json()["message"]
            )
        )
        raise Exception(e.response.json()["message"])
    except Exception as e:
        raise e


def stop_workflow(workflow, force_stop, access_token):
    """Stop a workflow.

    :param workflow: name or id of the workflow.
    :param force_stop: whether to stop the workflow immediately, without
        waiting for the jobs to finish.
    :param access_token: access token of the current user.

    :return: a dictionary that cointains info about the stopped workflow (``workflow_id``, ``workflow_name``,
             ``status``, ``user``), and a ``message`` key.
    """
    try:
        parameters = {"force_stop": force_stop}
        (response, http_response) = current_rs_api_client.api.set_workflow_status(
            workflow_id_or_name=workflow,
            status="stop",
            access_token=access_token,
            parameters=parameters,
        ).result()
        if http_response.status_code == 200:
            return response
        else:
            raise Exception(
                "Expected status code 200 but replied with "
                "{status_code}".format(status_code=http_response.status_code)
            )
    except HTTPError as e:
        logging.debug(
            "Workflow run could not be stopped: "
            "\nStatus: {}\nReason: {}\n"
            "Message: {}".format(
                e.response.status_code, e.response.reason, e.response.json()["message"]
            )
        )
        raise Exception(e.response.json()["message"])
    except Exception as e:
        raise e


def diff_workflows(workflow_id_a, workflow_id_b, brief, access_token, context_lines):
    """Return the list of differences between two workflows.

    :param workflow_id_a: UUID which identifies the first workflow.
    :param workflow_id_b: UUID which identifies the second workflow.
    :param brief: Flag specifying desired detail in diff.
    :param context_lines: Optional parameter to set the number of
                          context lines shown in the diff output.
    :param access_token: API token of user requesting diff.

    :return: a list of dictionaries composed by ``asset``, ``type``, ``lines``,
        ``a`` and ``b``. Asset refers to the workflow asset where a
        difference was found, type refers to the asset type, lines refer
        to the lines of the file where the differences are and a, b fields
        are the actual lines that differ.
    """
    try:
        (response, http_response) = current_rs_api_client.api.get_workflow_diff(
            workflow_id_or_name_a=workflow_id_a,
            workflow_id_or_name_b=workflow_id_b,
            brief=brief,
            context_lines=context_lines,
            access_token=access_token,
        ).result()

        if http_response.status_code == 200:
            return response
        else:
            raise Exception(
                "Expected status code 200 but replied with "
                "{status_code}".format(status_code=http_response.status_code)
            )

    except HTTPError as e:
        logging.debug(
            "File list could not be retrieved: "
            "\nStatus: {}\nReason: {}\n"
            "Message: {}".format(
                e.response.status_code, e.response.reason, e.response.json()["message"]
            )
        )
        raise Exception(e.response.json()["message"])
    except Exception as e:
        raise e


def open_interactive_session(
    workflow, access_token, interactive_session_type, interactive_session_configuration
):
    """Open an interactive session inside the workflow workspace.

    :param workflow: name or id of the workflow whose workspace will be available inside the
        interactive session.
    :param access_token: Workflow owner REANA access token.
    :param interactive_session_type: Type of interactive session to spawn.
    :param interactive_session_configuration: Specific configuration for
        the interactive session.

    :return: the relative path to the interactive session.
    """
    try:
        (response, http_response) = current_rs_api_client.api.open_interactive_session(
            workflow_id_or_name=workflow,
            access_token=access_token,
            interactive_session_type=interactive_session_type,
            interactive_session_configuration=interactive_session_configuration,
        ).result()
        if http_response.status_code == 200:
            return response["path"]
        else:
            raise Exception(
                "Expected status code 200 but replied with "
                "{status_code}".format(status_code=http_response.status_code)
            )
    except HTTPError as e:
        logging.debug(
            "Interactive session could not be opened: "
            "\nStatus: {}\nReason: {}\n"
            "Message: {}".format(
                e.response.status_code, e.response.reason, e.response.json()["message"]
            )
        )
        raise Exception(e.response.json()["message"])
    except Exception as e:
        raise e


def close_interactive_session(workflow, access_token):
    """Close an interactive workflow session.

    :param workflow: name or id of the workflow to close.
    :param access_token: workflow owner REANA access token.

    :return: the relative path to the interactive session.
    """
    try:
        (response, http_response) = current_rs_api_client.api.close_interactive_session(
            workflow_id_or_name=workflow,
            access_token=access_token,
        ).result()
        if http_response.status_code == 200:
            return response
        else:
            raise Exception(
                "Expected status code 200 but replied with "
                "{status_code}".format(status_code=http_response.status_code)
            )
    except HTTPError as e:
        logging.debug(
            "Interactive session could not be closed: "
            "\nStatus: {}\nReason: {}\n"
            "Message: {}".format(
                e.response.status_code, e.response.reason, e.response.json()["message"]
            )
        )
        raise Exception(e.response.json()["message"])
    except Exception as e:
        raise e


def mv_files(source, target, workflow, access_token):
    """Move target file(s) within workspace.

    :param source: source filename or path.
    :param target: target filename or path.
    :param workflow: name or id of the workflow.
    :param access_token: token of user.

    :return: a dictionary containing the ``workflow_id``, ``workflow_name``,
             and a ``message`` about the success of the operation.
    """
    try:
        (response, http_response) = current_rs_api_client.api.move_files(
            source=source,
            target=target,
            workflow_id_or_name=workflow,
            access_token=access_token,
        ).result()

        if http_response.status_code == 200:
            return response
        else:
            raise Exception(
                "Expected status code 200 but replied with "
                "{status_code}".format(status_code=http_response.status_code)
            )

    except HTTPError as e:
        logging.debug(
            "Files move command failed: "
            "\nStatus: {}\nReason: {}\n"
            "Message: {}".format(
                e.response.status_code, e.response.reason, e.response.json()["message"]
            )
        )
        raise Exception(e.response.json()["message"])
    except Exception as e:
        raise e


def get_workflow_disk_usage(workflow, parameters, access_token):
    """Display disk usage workflow.

    :param workflow: name or id of the workflow.
    :param parameters: a dictionary to customize the response. It has the following
        (optional) keys:

        - ``summarize``: a boolean value to indicate whether to summarize the response
          to include only the total workspace disk usage
        - ``search``: a string to filter the response by file name

    :param access_token: access token of the current user.

    :return: a dictionary containing the ``workflow_id``, ``workflow_name``, and the ``user`` ID, with
             a ``disk_usage_info`` keys that contains a list of dictionaries, each of one corresponding
             to a file, with the ``name`` and ``size`` keys.
    """
    try:
        (response, http_response) = current_rs_api_client.api.get_workflow_disk_usage(
            workflow_id_or_name=workflow,
            parameters=parameters,
            access_token=access_token,
        ).result()
        if http_response.status_code == 200:
            return response
        else:
            raise Exception(
                "Expected status code 200 but replied with "
                "{status_code}".format(status_code=http_response.status_code)
            )

    except HTTPError as e:
        logging.debug(
            "Workflow disk usage could not be retrieved: "
            "\nStatus: {}\nReason: {}\n"
            "Message: {}".format(
                e.response.status_code, e.response.reason, e.response.json()["message"]
            )
        )
        raise Exception(e.response.json()["message"])
    except Exception as e:
        raise e


def add_secrets(secrets, overwrite, access_token):
    """Add new secrets.

    :param secrets: dictionary containing all the secrets to be sent.
        The dictionary has the secret names for keys and for each key there is
        a dictionary with two fields:

        - ``value``:  a base64 encoded file or literal string
        - ``type``: ``"file"`` or ``"env"``

    :param overwrite: whether secrets should be overwritten when they
     already exist.
    :param access_token: access token of the current user.

    :return: a dictionary containing the ``message`` key with a success message.
    """
    try:
        (response, http_response) = current_rs_api_client.api.add_secrets(
            secrets=secrets, access_token=access_token, overwrite=overwrite
        ).result()
        if http_response.status_code == 201:
            return response
        else:
            raise Exception(
                "Expected status code 201 but replied with "
                "{status_code}".format(status_code=http_response.status_code)
            )

    except HTTPError as e:
        logging.debug(
            "Secrets could not be added: "
            "\nStatus: {}\nReason: {}\n"
            "Message: {}".format(
                e.response.status_code, e.response.reason, e.response.json()["message"]
            )
        )
        if e.status_code == 409:
            raise REANASecretAlreadyExists()
        else:
            raise Exception(e.response.json()["message"])
    except Exception as e:
        raise e


def delete_secrets(secrets, access_token):
    """Delete a list of secrets.

    :param secrets: list of secret names to be deleted.
    :param access_token: access token of the current user.

    :return: a list with the names of the deleted secrets.
    """
    try:
        (response, http_response) = current_rs_api_client.api.delete_secrets(
            secrets=secrets, access_token=access_token
        ).result()
        if http_response.status_code == 200:
            return response
        else:
            raise Exception(
                "Expected status code 200 but replied with "
                "{status_code}".format(status_code=http_response.status_code)
            )

    except HTTPError as e:
        if e.response.status_code == 404:
            raise REANASecretDoesNotExist(e.response.json())
        else:
            logging.debug(
                "Secrets could not be deleted: "
                "\nStatus: {}\nReason: {}\n"
                "Message: {}".format(
                    e.response.status_code,
                    e.response.reason,
                    e.response.json()["message"],
                )
            )
        raise Exception(e.response.json()["message"])
    except Exception as e:
        raise e


def list_secrets(access_token):
    """List user secrets.

    :param access_token: access token of the current user.

    :return: a list of dictionaries, each of one corresponding to a secret, with the
             ``name`` and ``type`` keys.
    """
    try:
        (response, http_response) = current_rs_api_client.api.get_secrets(
            access_token=access_token
        ).result()
        if http_response.status_code == 200:
            return response
        else:
            raise Exception(
                "Expected status code 200 but replied with "
                "{status_code}".format(status_code=http_response.status_code)
            )

    except HTTPError as e:
        logging.debug(
            "Secrets could not be listed: "
            "\nStatus: {}\nReason: {}\n"
            "Message: {}".format(
                e.response.status_code, e.response.reason, e.response.json()["message"]
            )
        )
        raise Exception(e.response.json()["message"])
    except Exception as e:
        raise e


def info(access_token):
    """List general information about the cluster.

    :param access_token: access token of the current user.

    :return: a dictionary containing relevant values and configuration options about the cluster.
             Each key contains a dictionary with the ``title`` key, explaining the meaning of the
             value, and the ``value`` key, containing the value itself.
             Example of the returned keys include ``compute_backends``, ``default_kubernetes_memory_limit``,
             and ``maximum_interactive_session_inactivity_period``.
    """
    try:
        (response, http_response) = current_rs_api_client.api.info(
            access_token=access_token
        ).result()
        if http_response.status_code == 200:
            return response
        else:
            raise Exception(
                "Expected status code 200 but replied with "
                "{status_code}".format(status_code=http_response.status_code)
            )

    except HTTPError as e:
        logging.debug(
            "Workspaces could not be listed: "
            "\nStatus: {}\nReason: {}\n"
            "Message: {}".format(
                e.response.status_code, e.response.reason, e.response.json()["message"]
            )
        )
        raise Exception(e.response.json()["message"])
    except Exception as e:
        raise e


def get_workflow_retention_rules(workflow, access_token):
    """Get the retention rules of a workflow.

    :param workflow: name or id of the workflow.
    :param access_token: access token of the current user.

    :return: a dictionary containing the ``workflow_id``, ``workflow_name``, and
             the ``retention_rules`` key with a list of dictionaries representing
             the retention rules of the workflow. Each dictionary contains info
             about the affected workspace files, and the schedule of the retention
             rule.
    """
    try:
        (
            response,
            http_response,
        ) = current_rs_api_client.api.get_workflow_retention_rules(
            workflow_id_or_name=workflow,
            access_token=access_token,
        ).result()
        if http_response.status_code == 200:
            return response
        else:
            raise Exception(
                "Expected status code 200 but replied with "
                "{status_code}".format(status_code=http_response.status_code)
            )

    except HTTPError as e:
        logging.debug(
            "Workflow retention rules could not be retrieved: "
            "\nStatus: {}\nReason: {}\n"
            "Message: {}".format(
                e.response.status_code, e.response.reason, e.response.json()["message"]
            )
        )
        raise Exception(e.response.json()["message"])


def prune_workspace(workflow, include_inputs, include_outputs, access_token):
    """Prune workspace files.

    :param workflow: name or id of the workflow.
    :param include_inputs: whether to also delete inputs.
    :param include_outputs: whether to also delete outputs.
    :param access_token: access token of the current user.

    :return: a dictionary containing the ``workflow_id``, ``workflow_name``, and
             a ``message`` key with the result of the operation.
    """
    try:
        (response, http_response) = current_rs_api_client.api.prune_workspace(
            workflow_id_or_name=workflow,
            include_inputs=include_inputs,
            include_outputs=include_outputs,
            access_token=access_token,
        ).result()

        if http_response.status_code == 200:
            return response
        else:
            raise Exception(
                "Expected status code 200 but replied with "
                "{status_code}".format(status_code=http_response.status_code)
            )

    except HTTPError as e:
        logging.debug(
            "Workspace could not be pruned: "
            "\nStatus: {}\nReason: {}\n"
            "Message: {}".format(
                e.response.status_code, e.response.reason, e.response.json()["message"]
            )
        )
        raise Exception(e.response.json()["message"])


def share_workflow(
    workflow, user_email_to_share_with, access_token, message=None, valid_until=None
):
    """Share a workflow with a user.

    :param workflow: name or id of the workflow.
    :param user_email_to_share_with: user to share the workflow with.
    :param access_token: access token of the current user.
    :param message: Optional message to include when sharing the workflow.
    :param valid_until: Specify the date when access to the workflow will expire (format: YYYY-MM-DD).

    :return: a dictionary containing the ``workflow_id``, ``workflow_name``, and
             a ``message`` key with the result of the operation.
    """
    try:
        share_params = {
            "user_email_to_share_with": user_email_to_share_with,
        }

        if message:
            share_params["message"] = message

        if valid_until:
            share_params["valid_until"] = valid_until

        (response, http_response) = current_rs_api_client.api.share_workflow(
            workflow_id_or_name=workflow,
            share_details=share_params,
            access_token=access_token,
        ).result()

        if http_response.status_code == 200:
            return response
        else:
            raise Exception(
                "Expected status code 200 but replied with "
                f"{http_response.status_code}"
            )

    except HTTPError as e:
        logging.debug(
            "Workflow could not be shared: "
            f"\nStatus: {e.response.status_code}\nReason: {e.response.reason}\n"
            f"Message: {e.response.json()['message']}"
        )
        raise Exception(e.response.json()["message"])


def unshare_workflow(workflow, user_email_to_unshare_with, access_token):
    """Unshare a workflow with a user.

    :param workflow: name or id of the workflow.
    :param user_email_to_unshare_with: user to unshare the workflow with.
    :param access_token: access token of the current user.

    :return: a dictionary containing the ``workflow_id``, ``workflow_name``, and
             a ``message`` key with the result of the operation.
    """
    try:
        unshare_params = {
            "workflow_id_or_name": workflow,
            "user_email_to_unshare_with": user_email_to_unshare_with,
            "access_token": access_token,
        }

        (response, http_response) = current_rs_api_client.api.unshare_workflow(
            **unshare_params
        ).result()

        if http_response.status_code == 200:
            return response
        else:
            raise Exception(
                "Expected status code 200 but replied with "
                f"{http_response.status_code}"
            )

    except HTTPError as e:
        logging.debug(
            "Workflow could not be unshared: "
            f"\nStatus: {e.response.status_code}\nReason: {e.response.reason}\n"
            f"Message: {e.response.json()['message']}"
        )
        raise Exception(e.response.json()["message"])


def get_workflow_sharing_status(workflow, access_token):
    """Get the share status of a workflow.

    :param workflow: name or id of the workflow.
    :param access_token: access token of the current user.

    :return: a dictionary containing the ``workflow_id``, ``workflow_name``, and
             a ``sharing_status`` key with the result of the operation.
    """
    try:
        (
            response,
            http_response,
        ) = current_rs_api_client.api.get_workflow_share_status(
            workflow_id_or_name=workflow,
            access_token=access_token,
        ).result()

        if http_response.status_code == 200:
            return response
        else:
            raise Exception(
                "Expected status code 200 but replied with "
                f"{http_response.status_code}"
            )

    except HTTPError as e:
        logging.debug(
            "Workflow sharing status could not be retrieved: "
            f"\nStatus: {e.response.status_code}\nReason: {e.response.reason}\n"
            f"Message: {e.response.json()['message']}"
        )
        raise Exception(e.response.json()["message"])<|MERGE_RESOLUTION|>--- conflicted
+++ resolved
@@ -1,7 +1,7 @@
 # -*- coding: utf-8 -*-
 #
 # This file is part of REANA.
-# Copyright (C) 2017, 2018, 2019, 2020, 2021, 2022, 2023 CERN.
+# Copyright (C) 2017, 2018, 2019, 2020, 2021, 2022, 2023, 2024 CERN.
 #
 # REANA is free software; you can redistribute it and/or modify it
 # under the terms of the MIT License; see LICENSE file for more details.
@@ -30,14 +30,6 @@
 from reana_commons.validation.utils import validate_reana_yaml, validate_workflow_name
 from werkzeug.local import LocalProxy
 
-<<<<<<< HEAD
-=======
-from reana_client.api.utils import get_content_disposition_filename
-from reana_client.config import ERROR_MESSAGES
-from reana_client.errors import FileDeletionError, FileUploadError
-from reana_client.utils import is_uuid_v4, is_regular_path
-
->>>>>>> 6766412d
 current_rs_api_client = LocalProxy(
     partial(get_current_api_client, component="reana-server")
 )
